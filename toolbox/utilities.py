--- conflicted
+++ resolved
@@ -1,13 +1,9 @@
-<<<<<<< HEAD
 import pkg_resources
 
 import torch
 
-=======
->>>>>>> 18c047c2
 import warnings
 
-import pkg_resources
 
 warnings.filterwarnings("ignore", category=DeprecationWarning)
 
